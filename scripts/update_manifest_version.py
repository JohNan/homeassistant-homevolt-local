import json
import sys
from pathlib import Path


def update_version():
    """Update the version in the manifest file."""
    if len(sys.argv) < 2:
        print("No version specified")
        sys.exit(1)

    version = sys.argv[1]

    # Get the path to the manifest.json file
    manifest_path = (
<<<<<<< HEAD
        Path(__file__).parent
        / ".."
=======
        Path(__file__).parent.parent
>>>>>>> 52999f0c
        / "custom_components"
        / "homevolt_local"
        / "manifest.json"
    )

    # Read the manifest file
    with manifest_path.open() as f:
        manifest = json.load(f)

    # Update the version
    manifest["version"] = version

    # Write the manifest file
    with manifest_path.open("w") as f:
        json.dump(manifest, f, indent=2)
        f.write("\n")  # Ensure trailing newline



if __name__ == "__main__":
    update_version()<|MERGE_RESOLUTION|>--- conflicted
+++ resolved
@@ -13,12 +13,7 @@
 
     # Get the path to the manifest.json file
     manifest_path = (
-<<<<<<< HEAD
-        Path(__file__).parent
-        / ".."
-=======
         Path(__file__).parent.parent
->>>>>>> 52999f0c
         / "custom_components"
         / "homevolt_local"
         / "manifest.json"
